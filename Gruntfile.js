--- conflicted
+++ resolved
@@ -45,17 +45,10 @@
         },
         files: [{
           expand: true,
-<<<<<<< HEAD
-          cwd: 'test/fixtures',
-          src: ['html/**/*.html'],
-          dest: '.tmp/',
-
-=======
           cwd: 'html',
           src: ['**/*.html'],
           dest: '.tmp/html',
           ext: '.html',
->>>>>>> f58e30c3
         }],
       },
       test_default: {
